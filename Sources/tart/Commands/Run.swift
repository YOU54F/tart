import ArgumentParser
import Cocoa
import Dispatch
import SwiftUI
import Virtualization
import Sentry

var vm: VM?

struct IPNotFound: Error {
}

struct Run: AsyncParsableCommand {
  static var configuration = CommandConfiguration(abstract: "Run a VM")

  @Argument(help: "VM name")
  var name: String

  @Flag(help: ArgumentHelp(
    "Don't open a UI window.",
    discussion: "Useful for integrating Tart VMs into other tools.\nUse `tart ip` in order to get an IP for SSHing or VNCing into the VM."))
  var noGraphics: Bool = false

  @Flag(help: ArgumentHelp(
    "Open serial console in /dev/ttySXX",
    discussion: "Useful for debugging Linux Kernel."))
  var serial: Bool = false

  @Option(help: ArgumentHelp(
    "Attach an externally created serial console",
    discussion: "Alternative to `--serial` flag for programmatic integrations."
  ))
  var serialPath: String?

  @Flag(help: "Force open a UI window, even when VNC is enabled.")
  var graphics: Bool = false

  @Flag(help: "Boot into recovery mode")
  var recovery: Bool = false

  @Flag(help: "Boot into DFU mode") 
  var dfu: Bool = false

  @Flag(help: "Halt when panicked") 
  var stopOnPanic: Bool = false

  @Flag(help: "Halt when loading iBootStage1") 
  var stopInIBootStage1: Bool = false

  @Flag(help: "Halt when loading iBootStage2") 
  var stopInIBootStage2: Bool = false

  @Flag(help: ArgumentHelp(
    "Use screen sharing instead of the built-in UI.",
    discussion: "Useful since Screen Sharing supports copy/paste, drag and drop, etc.\n"
      + "Note that Remote Login option should be enabled inside the VM."))
  var vnc: Bool = false

  @Flag(help: ArgumentHelp(
    "Use Virtualization.Framework's VNC server instead of the build-in UI.",
    discussion: "Useful since this type of VNC is available in recovery mode and in macOS installation.\n"
      + "Note that this feature is experimental and there may be bugs present when using VNC."))
  var vncExperimental: Bool = false

  @Option(help: ArgumentHelp("""
  Additional disk attachments with an optional read-only specifier\n(e.g. --disk=\"disk.bin\" --disk=\"ubuntu.iso:ro\")
  """, discussion: """
  Learn how to create a disk image using Disk Utility here:
  https://support.apple.com/en-gb/guide/disk-utility/dskutl11888/mac
  """, valueName: "path[:ro]"))
  var disk: [String] = []

  @Option(name: [.customLong("rosetta")], help: ArgumentHelp(
    "Attaches a Rosetta share to the guest Linux VM with a specific tag (e.g. --rosetta=\"rosetta\")",
    discussion: """
    Requires host to be macOS 13.0 (Ventura) with Rosetta installed. The latter can be done
    by running "softwareupdate --install-rosetta" (without quotes) in the Terminal.app.

    Note that you also have to configure Rosetta in the guest Linux VM by following the
    steps from "Mount the Shared Directory and Register Rosetta" section here:
    https://developer.apple.com/documentation/virtualization/running_intel_binaries_in_linux_vms_with_rosetta#3978496
    """,
    valueName: "tag"
  ))
  var rosettaTag: String?

  @Option(help: ArgumentHelp("""
  Additional directory shares with an optional read-only specifier\n(e.g. --dir=\"~/src/build\" or --dir=\"~/src/sources:ro\")
  """, discussion: """
  Requires host to be macOS 13.0 (Ventura) or newer.
  A shared directory is automatically mounted to "/Volumes/My Shared Files" directory on macOS,
  while on Linux you have to do it manually: "mount -t virtiofs com.apple.virtio-fs.automount /mount/point".
  For macOS guests, they must be running macOS 13.0 (Ventura) or newer.

  In case of passing multiple directories it is required to prefix them with names e.g. --dir=\"build:~/src/build\" --dir=\"sources:~/src/sources:ro\"
  These names will be used as directory names under the mounting point inside guests. For the example above it will be
  "/Volumes/My Shared Files/build" and "/Volumes/My Shared Files/sources" respectively.
  """, valueName: "[name:]path[:ro]"))
  var dir: [String] = []

  @Option(help: ArgumentHelp("""
  Use bridged networking instead of the default shared (NAT) networking \n(e.g. --net-bridged=en0 or --net-bridged=\"Wi-Fi\")
  """, discussion: """
  Specify "list" as an interface name (--net-bridged=list) to list the available bridged interfaces.
  """, valueName: "interface name"))
  var netBridged: String?

  @Flag(help: ArgumentHelp("Use software networking instead of the default shared (NAT) networking",
                           discussion: "Learn how to configure Softnet for use with Tart here: https://github.com/cirruslabs/softnet"))
  var netSoftnet: Bool = false

  @Flag(help: ArgumentHelp("Disables audio and entropy devices and switches to only Mac-specific input devices.", discussion: "Useful for running a VM that can be suspended via \"tart suspend\"."))
  var suspendable: Bool = false

  mutating func validate() throws {
    if vnc && vncExperimental {
      throw ValidationError("--vnc and --vnc-experimental are mutually exclusive")
    }

    if netBridged != nil && netSoftnet {
      throw ValidationError("--net-bridged and --net-softnet are mutually exclusive")
    }

    if graphics && noGraphics {
      throw ValidationError("--graphics and --no-graphics are mutually exclusive")
    }

    let localStorage = VMStorageLocal()
    let vmDir = try localStorage.open(name)
    if try vmDir.state() == "suspended" {
      suspendable = true
    }
  }

  @MainActor
  func run() async throws {
    let localStorage = VMStorageLocal()
    let vmDir = try localStorage.open(name)

    let storageLock = try FileLock(lockURL: Config().tartHomeDir)
    if try vmDir.state() == "suspended" {
      try storageLock.lock() // lock before checking
      let needToGenerateNewMac = try localStorage.list().contains {
        // check if there is a running VM with the same MAC but different name
        try $1.running() && $1.macAddress() == vmDir.macAddress() && $1.name != vmDir.name
      }

      if needToGenerateNewMac {
        print("There is already a running VM with the same MAC address!")
        print("Resetting VM to assign a new MAC address...")
        try vmDir.regenerateMACAddress()
      }
    }

    if netSoftnet && isInteractiveSession() {
      try Softnet.configureSUIDBitIfNeeded()
    }

    let additionalDiskAttachments = try additionalDiskAttachments()

    // Error out if the disk is locked by the host (e.g. it was mounted in Finder),
    // see https://github.com/cirruslabs/tart/issues/323 for more details.
    for additionalDiskAttachment in additionalDiskAttachments {
      // Read-only attachments do not seem to acquire the lock
      if additionalDiskAttachment.isReadOnly {
        continue
      }

      if try !FileLock(lockURL: additionalDiskAttachment.url).trylock() {
        throw RuntimeError.DiskAlreadyInUse("disk \(additionalDiskAttachment.url.path) seems to be already in use, "
          + "unmount it first in Finder")
      }
    }

    var serialPorts: [VZSerialPortConfiguration] = []
    if serial {
      let tty_fd = createPTY()
      if (tty_fd < 0) {
        throw RuntimeError.VMConfigurationError("Failed to create PTY")
      }
      let tty_read = FileHandle.init(fileDescriptor: tty_fd)
      let tty_write = FileHandle.init(fileDescriptor: tty_fd)
      serialPorts.append(createSerialPortConfiguration(tty_read, tty_write))
    } else if serialPath != nil {
      let tty_read = FileHandle.init(forReadingAtPath: serialPath!)
      let tty_write = FileHandle.init(forWritingAtPath: serialPath!)
      if (tty_read == nil || tty_write == nil) {
        throw RuntimeError.VMConfigurationError("Failed to open PTY")
      }
      serialPorts.append(createSerialPortConfiguration(tty_read!, tty_write!))
    }

    vm = try VM(
      vmDir: vmDir,
      network: userSpecifiedNetwork(vmDir: vmDir) ?? NetworkShared(),
      additionalDiskAttachments: additionalDiskAttachments,
      directorySharingDevices: directoryShares() + rosettaDirectoryShare(),
      serialPorts: serialPorts,
      suspendable: suspendable
    )

    let vncImpl: VNC? = try {
      if vnc {
        let vmConfig = try VMConfig.init(fromURL: vmDir.configURL)
        return ScreenSharingVNC(vmConfig: vmConfig)
      } else if vncExperimental {
        return FullFledgedVNC(virtualMachine: vm!.virtualMachine)
      } else {
        return nil
      }
    }()

    // Lock the VM
    //
    // More specifically, lock the "config.json", because we can't lock
    // directories with fcntl(2)-based locking and we better not interfere
    // with the VM's disk and NVRAM, because they are opened (and even seem
    // to be locked) directly by the Virtualization.Framework's process.
    //
    // Note that due to "completely stupid semantics"[1] of the fcntl-based
    // file locking, we need to acquire the lock after we read the VM's
    // configuration file, otherwise we will loose the lock.
    //
    // [1]: https://man.openbsd.org/fcntl
    let lock = try PIDLock(lockURL: vmDir.configURL)
    if try !lock.trylock() {
      throw RuntimeError.VMAlreadyRunning("VM \"\(name)\" is already running!")
    }

    // now VM state will return "running" so we can unlock
    try storageLock.unlock()

    let task = Task {
      do {
        var resume = false

        if #available(macOS 14, *) {
          if FileManager.default.fileExists(atPath: vmDir.stateURL.path) {
            print("restoring VM state from a snapshot...")
            try await vm!.virtualMachine.restoreMachineStateFrom(url: vmDir.stateURL)
            try FileManager.default.removeItem(at: vmDir.stateURL)
            resume = true
            print("resuming VM...")
          }
        }

        try await vm!.start(recovery: recovery, resume: resume)

        if let vncImpl = vncImpl {
          let vncURL = try await vncImpl.waitForURL()

          if noGraphics || ProcessInfo.processInfo.environment["CI"] != nil {
            print("VNC server is running at \(vncURL)")
          } else {
            print("Opening \(vncURL)...")
            NSWorkspace.shared.open(vncURL)
          }
        }

<<<<<<< HEAD
        let startOptions = VMStartOptions(
          startUpFromMacOSRecovery: recovery,
          forceDFU: dfu,
          stopOnPanic: stopOnPanic,
          stopInIBootStage1: stopInIBootStage1,
          stopInIBootStage2: stopInIBootStage2
        )

        try await vm!.run(startOptions)
=======
        try await vm!.run()
>>>>>>> e00f62c9

        if let vncImpl = vncImpl {
          try vncImpl.stop()
        }

        Foundation.exit(0)
      } catch {
        // Capture the error into Sentry
        SentrySDK.capture(error: error)
        SentrySDK.flush(timeout: 2.seconds.timeInterval)

        fputs("\(error)\n", stderr)

        Foundation.exit(1)
      }
    }

    // "tart stop" support
    let sigintSrc = DispatchSource.makeSignalSource(signal: SIGINT)
    sigintSrc.setEventHandler {
      task.cancel()
    }
    sigintSrc.activate()

    // "tart suspend" / UI window closing support
    signal(SIGUSR1, SIG_IGN)
    let sigusr1Src = DispatchSource.makeSignalSource(signal: SIGUSR1)
    sigusr1Src.setEventHandler {
      Task {
        do {
          if #available(macOS 14, *) {
            try vm!.configuration.validateSaveRestoreSupport()

            print("pausing VM to take a snapshot...")
            try await vm!.virtualMachine.pause()

            print("creating a snapshot...")
            try await vm!.virtualMachine.saveMachineStateTo(url: vmDir.stateURL)

            print("snapshot created successfully! shutting down the VM...")

            task.cancel()
          } else {
            print(RuntimeError.SuspendFailed("this functionality is only supported on macOS 14 (Sonoma) or newer"))

            Foundation.exit(1)
          }
        } catch (let e) {
          print(RuntimeError.SuspendFailed(e.localizedDescription))

          Foundation.exit(1)
        }
      }
    }
    sigusr1Src.activate()

    let useVNCWithoutGraphics = (vnc || vncExperimental) && !graphics
    if noGraphics || useVNCWithoutGraphics {
      dispatchMain()
    } else {
      runUI(suspendable)
    }
  }

  private func createSerialPortConfiguration(_ tty_read: FileHandle, _ tty_write: FileHandle) -> VZVirtioConsoleDeviceSerialPortConfiguration {
    let serialPortConfiguration = VZVirtioConsoleDeviceSerialPortConfiguration()
    let serialPortAttachment = VZFileHandleSerialPortAttachment(
      fileHandleForReading: tty_read,
      fileHandleForWriting: tty_write)

    serialPortConfiguration.attachment = serialPortAttachment
    return serialPortConfiguration
  }

  func isInteractiveSession() -> Bool {
    isatty(STDOUT_FILENO) == 1
  }

  func userSpecifiedNetwork(vmDir: VMDirectory) throws -> Network? {
    if netSoftnet {
      let config = try VMConfig.init(fromURL: vmDir.configURL)

      return try Softnet(vmMACAddress: config.macAddress.string)
    }

    if let netBridged = netBridged {
      let matchingInterfaces = VZBridgedNetworkInterface.networkInterfaces.filter { interface in
        interface.identifier == netBridged || interface.localizedDisplayName == netBridged
      }

      if matchingInterfaces.isEmpty {
        let available = bridgeInterfaces().joined(separator: ", ")
        throw ValidationError("no bridge interfaces matched \"\(netBridged)\", "
          + "available interfaces: \(available)")
      }

      if matchingInterfaces.count > 1 {
        throw ValidationError("more than one bridge interface matched \"\(netBridged)\", "
          + "consider refining the search criteria")
      }

      return NetworkBridged(interface: matchingInterfaces.first!)
    }

    return nil
  }

  func bridgeInterfaces() -> [String] {
    VZBridgedNetworkInterface.networkInterfaces.map { interface in
      var bridgeDescription = interface.identifier

      if let localizedDisplayName = interface.localizedDisplayName {
        bridgeDescription += " (or \"\(localizedDisplayName)\")"
      }

      return bridgeDescription
    }
  }

  func additionalDiskAttachments() throws -> [VZDiskImageStorageDeviceAttachment] {
    var result: [VZDiskImageStorageDeviceAttachment] = []
    let readOnlySuffix = ":ro"
    let expandedDiskPaths = disk.map { NSString(string:$0).expandingTildeInPath }

    for rawDisk in expandedDiskPaths {
      if rawDisk.hasSuffix(readOnlySuffix) {
        result.append(try VZDiskImageStorageDeviceAttachment(
          url: URL(fileURLWithPath: String(rawDisk.prefix(rawDisk.count - readOnlySuffix.count))),
          readOnly: true
        ))
      } else {
        result.append(try VZDiskImageStorageDeviceAttachment(
          url: URL(fileURLWithPath: rawDisk),
          readOnly: false
        ))
      }
    }

    return result
  }

  func directoryShares() throws -> [VZDirectorySharingDeviceConfiguration] {
    if dir.isEmpty {
      return []
    }

    guard #available(macOS 13, *) else {
      throw UnsupportedOSError("directory sharing", "is")
    }

    var directoryShares: [DirectoryShare] = []

    var allNamedShares = true
    for rawDir in dir {
      let directoryShare = try DirectoryShare(parseFrom: rawDir)
      if (directoryShare.name == nil) {
        allNamedShares = false
      }
      directoryShares.append(directoryShare)
    }


    let automountTag = VZVirtioFileSystemDeviceConfiguration.macOSGuestAutomountTag
    let sharingDevice = VZVirtioFileSystemDeviceConfiguration(tag: automountTag)
    if allNamedShares {
      var directories: [String : VZSharedDirectory] = Dictionary()
      directoryShares.forEach { directories[$0.name!] = VZSharedDirectory(url: $0.path, readOnly: $0.readOnly) }
      sharingDevice.share = VZMultipleDirectoryShare(directories: directories)
    } else if dir.count > 1 {
      throw ValidationError("invalid --dir syntax: for multiple directory shares each one of them should be named")
    } else if dir.count == 1 {
      let directoryShare = directoryShares.first!
      let singleDirectoryShare = VZSingleDirectoryShare(directory: VZSharedDirectory(url: directoryShare.path, readOnly: directoryShare.readOnly))
      sharingDevice.share = singleDirectoryShare
    }

    return [sharingDevice]
  }

  private func rosettaDirectoryShare() throws -> [VZDirectorySharingDeviceConfiguration] {
    guard let rosettaTag = rosettaTag else {
      return []
    }

    guard #available(macOS 13, *) else {
      throw UnsupportedOSError("Rosetta directory share", "is")
    }

    switch VZLinuxRosettaDirectoryShare.availability {
    case .notInstalled:
      throw UnsupportedOSError("Rosetta directory share", "is", "that have Rosetta installed")
    case .notSupported:
      throw UnsupportedOSError("Rosetta directory share", "is", "running Apple silicon")
    default:
      break
    }

    try VZVirtioFileSystemDeviceConfiguration.validateTag(rosettaTag)
    let device = VZVirtioFileSystemDeviceConfiguration(tag: rosettaTag)
    device.share = try VZLinuxRosettaDirectoryShare()

    return [device]
  }

  private func runUI(_ suspendable: Bool) {
    let nsApp = NSApplication.shared
    nsApp.setActivationPolicy(.regular)
    nsApp.activate(ignoringOtherApps: true)

    nsApp.applicationIconImage = NSImage(data: AppIconData)

    struct MainApp: App {
      static var disappearSignal: Int32 = SIGINT

      @NSApplicationDelegateAdaptor private var appDelegate: MinimalMenuAppDelegate

      var body: some Scene {
        WindowGroup(vm!.name) {
          Group {
            VMView(vm: vm!).onAppear {
              NSWindow.allowsAutomaticWindowTabbing = false
            }.onDisappear {
              let ret = kill(getpid(), MainApp.disappearSignal)
              if ret != 0 {
                // Fallback to the old termination method that doesn't
                // propagate the cancellation to Task's in case graceful
                // termination via kill(2) is not successful
                NSApplication.shared.terminate(self)
              }
            }
          }.frame(
            minWidth: CGFloat(vm!.config.display.width),
            idealWidth: CGFloat(vm!.config.display.width),
            maxWidth: .infinity,
            minHeight: CGFloat(vm!.config.display.height),
            idealHeight: CGFloat(vm!.config.display.height),
            maxHeight: .infinity
          )
        }.commands {
          // Remove some standard menu options
          CommandGroup(replacing: .help, addition: {})
          CommandGroup(replacing: .newItem, addition: {})
          CommandGroup(replacing: .pasteboard, addition: {})
          CommandGroup(replacing: .textEditing, addition: {})
          CommandGroup(replacing: .undoRedo, addition: {})
          CommandGroup(replacing: .windowSize, addition: {})
          // Replace some standard menu options
          CommandGroup(replacing: .appInfo) { AboutTart(config: vm!.config) }
          CommandMenu("Control") {
            Button("Start") {
              Task { try await vm!.virtualMachine.start() }
            }
            Button("Stop") {
              Task { try await vm!.virtualMachine.stop() }
            }
            Button("Request Stop") {
              Task { try vm!.virtualMachine.requestStop() }
            }
            if #available(macOS 14, *) {
              Button("Suspend") {
                kill(getpid(), SIGUSR1)
              }
            }
          }
        }
      }
    }

    MainApp.disappearSignal = suspendable ? SIGUSR1 : SIGINT
    MainApp.main()
  }
}

// The only way to fully remove Edit menu item.
class MinimalMenuAppDelegate: NSObject, NSApplicationDelegate, ObservableObject {
  let indexOfEditMenu = 2

  func applicationDidFinishLaunching(_ : Notification) {
    NSApplication.shared.mainMenu?.removeItem(at: indexOfEditMenu)
  }
}

struct AboutTart: View {
  var credits: NSAttributedString

  init(config: VMConfig) {
    let mutableAttrStr = NSMutableAttributedString()
    let style = NSMutableParagraphStyle()
    style.alignment = NSTextAlignment.center
    let attrCenter: [NSAttributedString.Key : Any] = [
      .paragraphStyle: style,
    ]
    mutableAttrStr.append(NSAttributedString(string: "CPU: \(config.cpuCount) cores\n", attributes: attrCenter))
    mutableAttrStr.append(NSAttributedString(string: "Memory: \(config.memorySize / 1024 / 1024) MB\n", attributes: attrCenter))
    mutableAttrStr.append(NSAttributedString(string: "Display: \(config.display.description)\n", attributes: attrCenter))
    mutableAttrStr.append(NSAttributedString(string: "https://github.com/cirruslabs/tart", attributes: [
      .paragraphStyle: style,
      .link : "https://github.com/cirruslabs/tart"
    ]))
    credits = mutableAttrStr
  }

  var body: some View {
    Button("About Tart") {
      NSApplication.shared.orderFrontStandardAboutPanel(options: [
        NSApplication.AboutPanelOptionKey.applicationIcon: NSApplication.shared.applicationIconImage as Any,
        NSApplication.AboutPanelOptionKey.applicationName: "Tart",
        NSApplication.AboutPanelOptionKey.applicationVersion: CI.version,
        NSApplication.AboutPanelOptionKey.credits: credits,
      ])
    }
  }
}

struct VMView: NSViewRepresentable {
  typealias NSViewType = VZVirtualMachineView

  @ObservedObject var vm: VM

  func makeNSView(context: Context) -> NSViewType {
    let machineView = VZVirtualMachineView()

    // Do not capture system keys so that shortcuts like
    // Shift-Command-4 + Space (capture a screenshot of window)
    // work on the host instead of the guest
    machineView.capturesSystemKeys = false

    // Enable automatic display reconfiguration
    // for guests that support it
    if #available(macOS 14.0, *) {
      machineView.automaticallyReconfiguresDisplay = true
    }

    return machineView
  }

  func updateNSView(_ nsView: NSViewType, context: Context) {
    nsView.virtualMachine = vm.virtualMachine
  }
}

struct DirectoryShare {
  let name: String?
  let path: URL
  let readOnly: Bool

  init(parseFrom: String) throws {
    let splits = parseFrom.split(maxSplits: 2) { $0 == ":" }

    if splits.count == 3 {
      if splits[2] == "ro" {
        readOnly = true
      } else {
        throw ValidationError("invalid --dir syntax: optional read-only specifier can only be \"ro\"")
      }
      name = String(splits[0])
      path = String(splits[1]).toFilePathURL()
    } else if splits.count == 2 {
      if splits[1] == "ro" {
        name = nil
        path = String(splits[0]).toFilePathURL()
        readOnly = true
      } else {
        name = String(splits[0])
        path = String(splits[1]).toFilePathURL()
        readOnly = false
      }
    } else {
      name = nil
      path = String(splits[0]).toFilePathURL()
      readOnly = false
    }
  }
}

extension String {
  func toFilePathURL() -> URL {
    URL(fileURLWithPath: NSString(string: self).expandingTildeInPath)
  }
}<|MERGE_RESOLUTION|>--- conflicted
+++ resolved
@@ -243,8 +243,16 @@
             print("resuming VM...")
           }
         }
-
-        try await vm!.start(recovery: recovery, resume: resume)
+          
+        let startOptions = VMStartOptions(
+          startUpFromMacOSRecovery: recovery,
+          forceDFU: dfu,
+          stopOnPanic: stopOnPanic,
+          stopInIBootStage1: stopInIBootStage1,
+          stopInIBootStage2: stopInIBootStage2
+        )
+
+        try await vm!.start(vmStartOptions: startOptions, resume: resume)
 
         if let vncImpl = vncImpl {
           let vncURL = try await vncImpl.waitForURL()
@@ -257,19 +265,7 @@
           }
         }
 
-<<<<<<< HEAD
-        let startOptions = VMStartOptions(
-          startUpFromMacOSRecovery: recovery,
-          forceDFU: dfu,
-          stopOnPanic: stopOnPanic,
-          stopInIBootStage1: stopInIBootStage1,
-          stopInIBootStage2: stopInIBootStage2
-        )
-
-        try await vm!.run(startOptions)
-=======
         try await vm!.run()
->>>>>>> e00f62c9
 
         if let vncImpl = vncImpl {
           try vncImpl.stop()
