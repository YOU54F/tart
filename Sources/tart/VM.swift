import Foundation
import Virtualization
import AsyncAlgorithms
import Dynamic

struct UnsupportedRestoreImageError: Error {
}

struct NoMainScreenFoundError: Error {
}

struct DownloadFailed: Error {
}

struct UnsupportedOSError: Error, CustomStringConvertible {
  let description: String

  init(_ what: String, _ plural: String, _ requires: String = "running macOS 13.0 (Ventura) or newer") {
    description = "error: \(what) \(plural) only supported on hosts \(requires)"
  }
}

struct UnsupportedArchitectureError: Error {
}

class VM: NSObject, VZVirtualMachineDelegate, ObservableObject {
  // Virtualization.Framework's virtual machine
  @Published var virtualMachine: VZVirtualMachine

  // Virtualization.Framework's virtual machine configuration
  var configuration: VZVirtualMachineConfiguration

  // Semaphore used to communicate with the VZVirtualMachineDelegate
  var sema = DispatchSemaphore(value: 0)

  // VM's config
  var name: String

  // VM's config
  var config: VMConfig

  var network: Network

  init(vmDir: VMDirectory,
       network: Network = NetworkShared(),
       additionalDiskAttachments: [VZDiskImageStorageDeviceAttachment] = [],
       directorySharingDevices: [VZDirectorySharingDeviceConfiguration] = [],
       serialPorts: [VZSerialPortConfiguration] = [],
       suspendable: Bool = false
  ) throws {
    name = vmDir.name
    config = try VMConfig.init(fromURL: vmDir.configURL)

    if config.arch != CurrentArchitecture() {
      throw UnsupportedArchitectureError()
    }

    // Initialize the virtual machine and its configuration
    self.network = network
<<<<<<< HEAD
    let configuration = try Self.craftConfiguration(diskURL: vmDir.diskURL,
                                                    nvramURL: vmDir.nvramURL, romURL: vmDir.romURL, vmConfig: config,
                                                    network: network, additionalDiskAttachments: additionalDiskAttachments,
                                                    directorySharingDevices: directorySharingDevices,
                                                    serialPorts: serialPorts
=======
    configuration = try Self.craftConfiguration(diskURL: vmDir.diskURL,
                                                nvramURL: vmDir.nvramURL, vmConfig: config,
                                                network: network, additionalDiskAttachments: additionalDiskAttachments,
                                                directorySharingDevices: directorySharingDevices,
                                                serialPorts: serialPorts,
                                                suspendable: suspendable
>>>>>>> e00f62c9
    )
    virtualMachine = VZVirtualMachine(configuration: configuration)

    super.init()
    virtualMachine.delegate = self
  }

  static func retrieveIPSW(remoteURL: URL) async throws -> URL {
    // Check if we already have this IPSW in cache
    let (channel, response) = try await Fetcher.fetch(URLRequest(url: remoteURL), viaFile: true)

    if let hash = response.value(forHTTPHeaderField: "x-amz-meta-digest-sha256") {
      let ipswLocation = try IPSWCache().locationFor(fileName: "sha256:\(hash).ipsw")

      if FileManager.default.fileExists(atPath: ipswLocation.path) {
        defaultLogger.appendNewLine("Using cached *.ipsw file...")
        try ipswLocation.updateAccessDate()

        return ipswLocation
      }
    }

    // Download the IPSW
    defaultLogger.appendNewLine("Fetching \(remoteURL.lastPathComponent)...")

    let progress = Progress(totalUnitCount: response.expectedContentLength)
    ProgressObserver(progress).log(defaultLogger)

    let temporaryLocation = try Config().tartTmpDir.appendingPathComponent(UUID().uuidString + ".ipsw")
    FileManager.default.createFile(atPath: temporaryLocation.path, contents: nil)
    let lock = try FileLock(lockURL: temporaryLocation)
    try lock.lock()

    let fileHandle = try FileHandle(forWritingTo: temporaryLocation)
    let digest = Digest()

    for try await chunk in channel {
      let chunkAsData = Data(chunk)
      fileHandle.write(chunkAsData)
      digest.update(chunkAsData)
      progress.completedUnitCount += Int64(chunk.count)
    }

    try fileHandle.close()

    let finalLocation = try IPSWCache().locationFor(fileName: digest.finalize() + ".ipsw")

    return try FileManager.default.replaceItemAt(finalLocation, withItemAt: temporaryLocation)!
  }

  static func latestIPSWURL() async throws -> URL {
    defaultLogger.appendNewLine("Looking up the latest supported IPSW...")

    let image = try await withCheckedThrowingContinuation { continuation in
      VZMacOSRestoreImage.fetchLatestSupported() { result in
        continuation.resume(with: result)
      }
    }

    return image.url
  }

  var inFinalState: Bool {
    get {
      virtualMachine.state == VZVirtualMachine.State.stopped ||
        virtualMachine.state == VZVirtualMachine.State.paused ||
        virtualMachine.state == VZVirtualMachine.State.error

    }
  }

  init(
    vmDir: VMDirectory,
    ipswURL: URL,
    diskSizeGB: UInt16,
    romURL: URL,
    network: Network = NetworkShared(),
    additionalDiskAttachments: [VZDiskImageStorageDeviceAttachment] = [],
    directorySharingDevices: [VZDirectorySharingDeviceConfiguration] = [],
    serialPorts: [VZSerialPortConfiguration] = []
  ) async throws {
    var ipswURL = ipswURL

    if !ipswURL.isFileURL {
      ipswURL = try await VM.retrieveIPSW(remoteURL: ipswURL)
    }

    // We create a temporary TART_HOME directory in tests, which has its "cache" folder symlinked
    // to the users Tart cache directory (~/.tart/cache). However, the Virtualization.Framework
    // cannot deal with paths that contain symlinks, so expand them here first.
    ipswURL.resolveSymlinksInPath()

    // Load the restore image and try to get the requirements
    // that match both the image and our platform
    let image = try await withCheckedThrowingContinuation { continuation in
      VZMacOSRestoreImage.load(from: ipswURL) { result in
        continuation.resume(with: result)
      }
    }

    guard let requirements = image.mostFeaturefulSupportedConfiguration else {
      throw UnsupportedRestoreImageError()
    }

    // Create NVRAM
    _ = try VZMacAuxiliaryStorage(creatingStorageAt: vmDir.nvramURL, hardwareModel: requirements.hardwareModel)

    // Create disk
    try vmDir.resizeDisk(diskSizeGB)

    name = vmDir.name
    // Create config
    config = VMConfig(
      platform: Darwin(ecid: VZMacMachineIdentifier(), hardwareModel: requirements.hardwareModel),
      cpuCountMin: requirements.minimumSupportedCPUCount,
      memorySizeMin: requirements.minimumSupportedMemorySize
    )
    // allocate at least 4 CPUs because otherwise VMs are frequently freezing
    try config.setCPU(cpuCount: max(4, requirements.minimumSupportedCPUCount))
    try config.save(toURL: vmDir.configURL)
      
    // Copy ROM
    try FileManager.default.copyItem(atPath: romURL.path, toPath: vmDir.romURL.path)

    // Initialize the virtual machine and its configuration
    self.network = network
<<<<<<< HEAD
    let configuration = try Self.craftConfiguration(diskURL: vmDir.diskURL, nvramURL: vmDir.nvramURL,
                                                    romURL: vmDir.romURL, vmConfig: config, network: network,
                                                    additionalDiskAttachments: additionalDiskAttachments,
                                                    directorySharingDevices: directorySharingDevices,
                                                    serialPorts: serialPorts
=======
    configuration = try Self.craftConfiguration(diskURL: vmDir.diskURL, nvramURL: vmDir.nvramURL,
                                                vmConfig: config, network: network,
                                                additionalDiskAttachments: additionalDiskAttachments,
                                                directorySharingDevices: directorySharingDevices,
                                                serialPorts: serialPorts
>>>>>>> e00f62c9
    )
    virtualMachine = VZVirtualMachine(configuration: configuration)

    super.init()
    virtualMachine.delegate = self

    // Run automated installation
    try await withCheckedThrowingContinuation { (continuation: CheckedContinuation<Void, Error>) in
      DispatchQueue.main.async { [ipswURL] in
        let installer = VZMacOSInstaller(virtualMachine: self.virtualMachine, restoringFromImageAt: ipswURL)

        defaultLogger.appendNewLine("Installing OS...")
        ProgressObserver(installer.progress).log(defaultLogger)

        installer.install { result in
          continuation.resume(with: result)
        }
      }
    }
  }

  @available(macOS 13, *)
  static func linux(vmDir: VMDirectory, diskSizeGB: UInt16) async throws -> VM {
    // Create NVRAM
    _ = try VZEFIVariableStore(creatingVariableStoreAt: vmDir.nvramURL)

    // Create disk
    try vmDir.resizeDisk(diskSizeGB)

    // Create config
    let config = VMConfig(platform: Linux(), cpuCountMin: 4, memorySizeMin: 4096 * 1024 * 1024)
    try config.save(toURL: vmDir.configURL)

    return try VM(vmDir: vmDir)
  }

<<<<<<< HEAD
  func run(_ vmStartOptions: VMStartOptions) async throws {
    try network.run(sema)

    let startTask = DispatchQueue.main.sync {
      Task {
        if #available(macOS 13, *) {
          // new API introduced in Ventura
          let startOptions = VZMacOSVirtualMachineStartOptions()
          startOptions.startUpFromMacOSRecovery = vmStartOptions.startUpFromMacOSRecovery
          Dynamic(startOptions)._setForceDFU(vmStartOptions.forceDFU)
          Dynamic(startOptions)._setPanicAction(vmStartOptions.stopOnPanic)
          Dynamic(startOptions)._setStopInIBootStage1(vmStartOptions.stopInIBootStage1)
          Dynamic(startOptions)._setStopInIBootStage2(vmStartOptions.stopInIBootStage2)

          try await virtualMachine.start(options: startOptions)
        } else {
          // use method that also available on Monterey
          try await virtualMachine.start(vmStartOptions.startUpFromMacOSRecovery)
        }
      }
=======
  func start(recovery: Bool, resume shouldResume: Bool) async throws {
    try network.run(sema)

    if shouldResume {
      try await resume()
    } else {
      try await start(recovery)
>>>>>>> e00f62c9
    }
  }

  func run() async throws {
    await withTaskCancellationHandler(operation: {
      // Wait for the VM to finish running
      // or for the exit condition
      sema.wait()
    }, onCancel: {
      sema.signal()
    })

    if Task.isCancelled {
      try await stop()
    }

    try await network.stop()
  }

  @MainActor
  private func start(_ recovery: Bool) async throws {
    if #available(macOS 13, *) {
      // new API introduced in Ventura
      let startOptions = VZMacOSVirtualMachineStartOptions()
      startOptions.startUpFromMacOSRecovery = recovery
      try await virtualMachine.start(options: startOptions)
    } else {
      // use method that also available on Monterey
      try await virtualMachine.start(recovery)
    }
  }

  @MainActor
  private func resume() async throws {
    try await virtualMachine.resume()
  }

  @MainActor
  private func stop() async throws {
    try await self.virtualMachine.stop()
  }

  static func craftConfiguration(
    diskURL: URL,
    nvramURL: URL,
    romURL: URL,
    vmConfig: VMConfig,
    network: Network = NetworkShared(),
    additionalDiskAttachments: [VZDiskImageStorageDeviceAttachment],
    directorySharingDevices: [VZDirectorySharingDeviceConfiguration],
    serialPorts: [VZSerialPortConfiguration],
    suspendable: Bool = false
  ) throws -> VZVirtualMachineConfiguration {
    let configuration = VZVirtualMachineConfiguration()

    // Boot loader
    let bootloader = try vmConfig.platform.bootLoader(nvramURL: nvramURL)
    Dynamic(bootloader)._setROMURL(romURL)
    configuration.bootLoader = bootloader

    // CPU and memory
    configuration.cpuCount = vmConfig.cpuCount
    configuration.memorySize = vmConfig.memorySize

    // Platform
    configuration.platform = try vmConfig.platform.platform(nvramURL: nvramURL)

    // Display
    configuration.graphicsDevices = [vmConfig.platform.graphicsDevice(vmConfig: vmConfig)]

    // Audio
    if !suspendable {
      let soundDeviceConfiguration = VZVirtioSoundDeviceConfiguration()
      let inputAudioStreamConfiguration = VZVirtioSoundDeviceInputStreamConfiguration()
      inputAudioStreamConfiguration.source = VZHostAudioInputStreamSource()
      let outputAudioStreamConfiguration = VZVirtioSoundDeviceOutputStreamConfiguration()
      outputAudioStreamConfiguration.sink = VZHostAudioOutputStreamSink()
      soundDeviceConfiguration.streams = [inputAudioStreamConfiguration, outputAudioStreamConfiguration]
      configuration.audioDevices = [soundDeviceConfiguration]
    }

    // Keyboard and mouse
    if suspendable, let platformSuspendable = vmConfig.platform.self as? PlatformSuspendable {
      configuration.keyboards = platformSuspendable.keyboardsSuspendable()
      configuration.pointingDevices = platformSuspendable.pointingDevicesSuspendable()
    } else {
      configuration.keyboards = vmConfig.platform.keyboards()
      configuration.pointingDevices = vmConfig.platform.pointingDevices()
    }

    // Networking
    let vio = VZVirtioNetworkDeviceConfiguration()
    vio.attachment = network.attachment()
    vio.macAddress = vmConfig.macAddress
    configuration.networkDevices = [vio]

    // Storage
    var attachments = [try VZDiskImageStorageDeviceAttachment(url: diskURL, readOnly: false)]
    attachments.append(contentsOf: additionalDiskAttachments)
    configuration.storageDevices = attachments.map { VZVirtioBlockDeviceConfiguration(attachment: $0) }

    // Entropy
    if !suspendable {
      configuration.entropyDevices = [VZVirtioEntropyDeviceConfiguration()]
    }

    // Directory sharing devices
    configuration.directorySharingDevices = directorySharingDevices
      
    // Debug port
    let debugStub = Dynamic._VZGDBDebugStubConfiguration(port: vmConfig.debugPort);
    Dynamic(configuration)._setDebugStub(debugStub);

    // Serial console
    let serialPort: VZSerialPortConfiguration = Dynamic._VZPL011SerialPortConfiguration().asObject as! VZSerialPortConfiguration
    serialPort.attachment = VZFileHandleSerialPortAttachment(
      fileHandleForReading: FileHandle.standardInput,
      fileHandleForWriting: FileHandle.standardOutput
    )
    configuration.serialPorts = [serialPort]

    // Serial Port
    configuration.serialPorts = serialPorts

    // Version console device
    //
    // A dummy console device useful for implementing
    // host feature checks in the guest agent software.
    if #available(macOS 13, *) {
      let consolePort = VZVirtioConsolePortConfiguration()
      consolePort.name = "tart-version-\(CI.version)"

      let consoleDevice = VZVirtioConsoleDeviceConfiguration()
      consoleDevice.ports[0] = consolePort

      configuration.consoleDevices.append(consoleDevice)
    }

    try configuration.validate()

    return configuration
  }

  func guestDidStop(_ virtualMachine: VZVirtualMachine) {
    print("guest has stopped the virtual machine")
    sema.signal()
  }

  func virtualMachine(_ virtualMachine: VZVirtualMachine, didStopWithError error: Error) {
    print("guest has stopped the virtual machine due to error: \(error)")
    sema.signal()
  }

  func virtualMachine(_ virtualMachine: VZVirtualMachine, networkDevice: VZNetworkDevice, attachmentWasDisconnectedWithError error: Error) {
    print("virtual machine's network attachment \(networkDevice) has been disconnected with error: \(error)")
    sema.signal()
  }
}<|MERGE_RESOLUTION|>--- conflicted
+++ resolved
@@ -57,20 +57,12 @@
 
     // Initialize the virtual machine and its configuration
     self.network = network
-<<<<<<< HEAD
-    let configuration = try Self.craftConfiguration(diskURL: vmDir.diskURL,
+    configuration = try Self.craftConfiguration(diskURL: vmDir.diskURL,
                                                     nvramURL: vmDir.nvramURL, romURL: vmDir.romURL, vmConfig: config,
                                                     network: network, additionalDiskAttachments: additionalDiskAttachments,
                                                     directorySharingDevices: directorySharingDevices,
-                                                    serialPorts: serialPorts
-=======
-    configuration = try Self.craftConfiguration(diskURL: vmDir.diskURL,
-                                                nvramURL: vmDir.nvramURL, vmConfig: config,
-                                                network: network, additionalDiskAttachments: additionalDiskAttachments,
-                                                directorySharingDevices: directorySharingDevices,
-                                                serialPorts: serialPorts,
-                                                suspendable: suspendable
->>>>>>> e00f62c9
+                                                    serialPorts: serialPorts,
+                                                    suspendable: suspendable
     )
     virtualMachine = VZVirtualMachine(configuration: configuration)
 
@@ -197,19 +189,11 @@
 
     // Initialize the virtual machine and its configuration
     self.network = network
-<<<<<<< HEAD
-    let configuration = try Self.craftConfiguration(diskURL: vmDir.diskURL, nvramURL: vmDir.nvramURL,
+    configuration = try Self.craftConfiguration(diskURL: vmDir.diskURL, nvramURL: vmDir.nvramURL,
                                                     romURL: vmDir.romURL, vmConfig: config, network: network,
                                                     additionalDiskAttachments: additionalDiskAttachments,
                                                     directorySharingDevices: directorySharingDevices,
                                                     serialPorts: serialPorts
-=======
-    configuration = try Self.craftConfiguration(diskURL: vmDir.diskURL, nvramURL: vmDir.nvramURL,
-                                                vmConfig: config, network: network,
-                                                additionalDiskAttachments: additionalDiskAttachments,
-                                                directorySharingDevices: directorySharingDevices,
-                                                serialPorts: serialPorts
->>>>>>> e00f62c9
     )
     virtualMachine = VZVirtualMachine(configuration: configuration)
 
@@ -246,36 +230,13 @@
     return try VM(vmDir: vmDir)
   }
 
-<<<<<<< HEAD
-  func run(_ vmStartOptions: VMStartOptions) async throws {
-    try network.run(sema)
-
-    let startTask = DispatchQueue.main.sync {
-      Task {
-        if #available(macOS 13, *) {
-          // new API introduced in Ventura
-          let startOptions = VZMacOSVirtualMachineStartOptions()
-          startOptions.startUpFromMacOSRecovery = vmStartOptions.startUpFromMacOSRecovery
-          Dynamic(startOptions)._setForceDFU(vmStartOptions.forceDFU)
-          Dynamic(startOptions)._setPanicAction(vmStartOptions.stopOnPanic)
-          Dynamic(startOptions)._setStopInIBootStage1(vmStartOptions.stopInIBootStage1)
-          Dynamic(startOptions)._setStopInIBootStage2(vmStartOptions.stopInIBootStage2)
-
-          try await virtualMachine.start(options: startOptions)
-        } else {
-          // use method that also available on Monterey
-          try await virtualMachine.start(vmStartOptions.startUpFromMacOSRecovery)
-        }
-      }
-=======
-  func start(recovery: Bool, resume shouldResume: Bool) async throws {
+  func start(vmStartOptions: VMStartOptions, resume shouldResume: Bool) async throws {
     try network.run(sema)
 
     if shouldResume {
       try await resume()
     } else {
-      try await start(recovery)
->>>>>>> e00f62c9
+      try await start(vmStartOptions)
     }
   }
 
@@ -296,15 +257,20 @@
   }
 
   @MainActor
-  private func start(_ recovery: Bool) async throws {
+  private func start(_ vmStartOptions: VMStartOptions) async throws {
     if #available(macOS 13, *) {
       // new API introduced in Ventura
       let startOptions = VZMacOSVirtualMachineStartOptions()
-      startOptions.startUpFromMacOSRecovery = recovery
+      startOptions.startUpFromMacOSRecovery = vmStartOptions.startUpFromMacOSRecovery
+      Dynamic(startOptions)._setForceDFU(vmStartOptions.forceDFU)
+      Dynamic(startOptions)._setPanicAction(vmStartOptions.stopOnPanic)
+      Dynamic(startOptions)._setStopInIBootStage1(vmStartOptions.stopInIBootStage1)
+      Dynamic(startOptions)._setStopInIBootStage2(vmStartOptions.stopInIBootStage2)
+
       try await virtualMachine.start(options: startOptions)
     } else {
       // use method that also available on Monterey
-      try await virtualMachine.start(recovery)
+      try await virtualMachine.start(vmStartOptions.startUpFromMacOSRecovery)
     }
   }
 
@@ -386,8 +352,8 @@
     configuration.directorySharingDevices = directorySharingDevices
       
     // Debug port
-    let debugStub = Dynamic._VZGDBDebugStubConfiguration(port: vmConfig.debugPort);
-    Dynamic(configuration)._setDebugStub(debugStub);
+    let debugStub = Dynamic._VZGDBDebugStubConfiguration(port: vmConfig.debugPort)
+    Dynamic(configuration)._setDebugStub(debugStub)
 
     // Serial console
     let serialPort: VZSerialPortConfiguration = Dynamic._VZPL011SerialPortConfiguration().asObject as! VZSerialPortConfiguration
